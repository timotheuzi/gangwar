#!/bin/bash

# Gangwar Game Build Script - Cross-Platform Build Version
# This script builds the application locally using PyInstaller with cross-platform compatibility

echo "Building Gangwar Game for cross-platform deployment..."

# Check if we're in the scripts directory and cd to parent
if [ -d "../src" ] && [ -f "../requirements.txt" ]; then
    echo "Detected running from scripts/ directory, changing to project root..."
    cd ..
fi

# Ensure we're in the project root
if [ ! -f "src/app.py" ]; then
    echo "ERROR: Please run this script from the project root directory where src/app.py exists."
    exit 1
fi

# Function to clean up disk space
cleanup_disk_space() {
    echo "Attempting to free up disk space..."

    # Remove old build files (but preserve gangwar.spec)
    echo "Removing old build files..."
    rm -rf build/ bin/ 2>/dev/null || true
    # Remove other spec files but keep gangwar.spec
    find . -maxdepth 1 -name "*.spec" ! -name "gangwar.spec" -delete 2>/dev/null || true

    # Clean Python cache
    echo "Cleaning Python cache files..."
    find . -name "__pycache__" -type d -exec rm -rf {} + 2>/dev/null || true
    find . -name "*.pyc" -delete 2>/dev/null || true
    find . -name "*.pyo" -delete 2>/dev/null || true

    # Clean pip cache
    echo "Cleaning pip cache..."
    pip cache purge 2>/dev/null || true

    # Clean system temp files
    echo "Cleaning temporary files..."
    rm -rf /tmp/* 2>/dev/null || true

    echo "Cleanup completed."
}

# Check if PyInstaller is installed
if ! command -v pyinstaller &> /dev/null; then
    echo "PyInstaller not found. Installing..."
    python3 -m pip install --break-system-packages pyinstaller
fi

# Delete and recreate dist directory
echo "Deleting and recreating bin/ directory..."
rm -rf bin
mkdir -p bin
chmod -R u+rwx bin 2>/dev/null || true

# Create run.sh script in bin
cat > bin/run.sh << 'EOF'
#!/bin/bash

# Cross-platform run script for the Gangwar executable
# This script works on Linux, macOS, and can be adapted for Windows

# Function to detect OS
detect_os() {
    case "$(uname -s)" in
        Linux*)     echo "linux";;
        Darwin*)    echo "macos";;
        CYGWIN*|MINGW*|MSYS*) echo "windows";;
        *)          echo "unknown";;
    esac
}

# Function to check if a process is running
is_process_running() {
    local pid=$1
    if [ "$(detect_os)" = "windows" ]; then
        # Windows check
        tasklist /FI "PID eq $pid" 2>NUL | grep -q "$pid" && return 0 || return 1
    else
        # Unix-like systems
        kill -0 "$pid" 2>/dev/null
    fi
}

# Function to kill process
kill_process() {
    local pid=$1
    if [ "$(detect_os)" = "windows" ]; then
        taskkill /PID "$pid" /F 2>NUL
    else
        kill "$pid" 2>/dev/null
    fi
}

# Function to find Python executable
find_python() {
    # Try different Python executables
    for python_cmd in python3 python python3.9 python3.8 python3.7; do
        if command -v "$python_cmd" >/dev/null 2>&1; then
            echo "$python_cmd"
            return 0
        fi
    done
    echo "python3"  # fallback
    return 1
}

echo "Gangwar Game Launcher"
echo "======================"
echo "OS Detected: $(detect_os)"
echo ""

# Kill any existing instances of gangwar
echo "Checking for existing gangwar instances..."
if pgrep -f gangwar >/dev/null 2>&1; then
    echo "Killing existing gangwar instances..."
    pkill -f gangwar
    sleep 2  # Wait for processes to terminate
fi

# Determine executable name based on OS
OS_TYPE=$(detect_os)
EXECUTABLE_NAME=""

if [ "$OS_TYPE" = "windows" ]; then
    if [ -f "gangwar.exe" ]; then
        EXECUTABLE_NAME="gangwar.exe"
    elif [ -f "gangwar" ]; then
        EXECUTABLE_NAME="gangwar"
    fi
else
    if [ -f "gangwar" ]; then
        EXECUTABLE_NAME="gangwar"
    elif [ -f "gangwar.exe" ]; then
        EXECUTABLE_NAME="gangwar.exe"
    fi
fi

# Try to run the executable
if [ -n "$EXECUTABLE_NAME" ]; then
    echo "Found executable: $EXECUTABLE_NAME"
    echo "Running Gangwar executable..."

    # Make sure it's executable
    chmod +x "$EXECUTABLE_NAME" 2>/dev/null || true

    # Run the executable
    ./"$EXECUTABLE_NAME" &
    EXECUTABLE_PID=$!

    # Wait a bit to see if it starts
    sleep 5

    if is_process_running "$EXECUTABLE_PID"; then
        echo "Gangwar executable started successfully (PID: $EXECUTABLE_PID)"
        echo "Press Ctrl+C to stop the application"
        wait "$EXECUTABLE_PID"
        exit 0
    else
        echo "Gangwar executable failed to start or crashed."
        kill_process "$EXECUTABLE_PID" 2>/dev/null || true
    fi
else
    echo "No executable found in current directory."
fi

# Fallback to Python
echo "Falling back to Python..."
PYTHON_CMD=$(find_python)
echo "Using Python: $PYTHON_CMD"

# Check if we're in the dist directory and need to go up
if [ -f "../src/app.py" ]; then
    echo "Changing to parent directory..."
    cd ..
fi

# Check if app.py exists
if [ ! -f "src/app.py" ]; then
    echo "Error: src/app.py not found!"
    echo "Please ensure you're running this from the correct directory."
    exit 1
fi

# Check if requirements are installed
echo "Checking Python dependencies..."
if ! "$PYTHON_CMD" -c "import flask, flask_socketio" 2>/dev/null; then
    echo "Installing required dependencies..."
    "$PYTHON_CMD" -m pip install -r requirements.txt --quiet || {
        echo "Failed to install dependencies. Please install manually:"
        echo "$PYTHON_CMD -m pip install -r requirements.txt"
        exit 1
    }
fi

echo "Starting Gangwar with Python..."
"$PYTHON_CMD" app.py
EOF

# Create Windows batch file equivalent
cat > bin/run.bat << 'EOF'
@echo off
REM Windows batch script for running Gangwar executable

echo Gangwar Game Launcher
echo =====================
echo.

REM Kill any existing instances of gangwar
echo Checking for existing gangwar instances...
tasklist /FI "IMAGENAME eq gangwar.exe" 2>NUL | find /I /N "gangwar.exe">NUL
if "%ERRORLEVEL%"=="0" (
    echo Killing existing gangwar instances...
    taskkill /F /IM gangwar.exe 2>NUL
    timeout /t 2 /nobreak >nul
)

REM Try to run the executable
if exist "gangwar.exe" (
    echo Found executable: gangwar.exe
    echo Running Gangwar executable...
    start "" gangwar.exe
    goto :eof
)

if exist "gangwar" (
    echo Found executable: gangwar
    echo Running Gangwar executable...
    start "" gangwar
    goto :eof
)

REM Fallback to Python
echo No executable found in current directory.
echo Falling back to Python...

REM Check if we're in the dist directory and need to go up
if exist "..\src\app.py" (
    echo Changing to parent directory...
    cd ..
)

REM Check if app.py exists
if not exist "src\app.py" (
    echo Error: src\app.py not found!
    echo Please ensure you're running this from the correct directory.
    pause
    exit /b 1
)

REM Find Python executable
set PYTHON_CMD=python
python --version >nul 2>&1
if errorlevel 1 (
    set PYTHON_CMD=python3
    python3 --version >nul 2>&1
    if errorlevel 1 (
        echo Error: Python not found!
        echo Please install Python and try again.
        pause
        exit /b 1
    )
)

echo Using Python: %PYTHON_CMD%

REM Check if requirements are installed
%PYTHON_CMD% -c "import flask, flask_socketio" >nul 2>&1
if errorlevel 1 (
    echo Installing required dependencies...
    %PYTHON_CMD% -m pip install -r requirements.txt --quiet
    if errorlevel 1 (
        echo Failed to install dependencies. Please install manually:
        echo %PYTHON_CMD% -m pip install -r requirements.txt
        pause
        exit /b 1
    )
)

echo Starting Gangwar with Python...
%PYTHON_CMD% app.py
EOF

# Make run.sh executable
chmod +x bin/run.sh

# Copy deployment scripts to bin
cp scripts/pythonanywhere.py bin/ 2>/dev/null || echo "scripts/pythonanywhere.py not found"

# Clean previous build directory (outside dist)
echo "Cleaning previous build..."
rm -rf build

# Check available disk space before building
echo "Checking available disk space..."
AVAILABLE_SPACE=$(df . | tail -1 | awk '{print $4}')
REQUIRED_SPACE=500000  # Require at least 500MB (in KB)

if [ "$AVAILABLE_SPACE" -lt "$REQUIRED_SPACE" ]; then
    echo "WARNING: Insufficient disk space detected!"
    echo "Available: $(($AVAILABLE_SPACE / 1024)) MB"
    echo "Required: $(($REQUIRED_SPACE / 1024)) MB"
    echo ""
    echo "Attempting automatic cleanup..."

    # Try to free up space
    cleanup_disk_space

    # Check space again
    sleep 2
    AVAILABLE_SPACE=$(df . | tail -1 | awk '{print $4}')

    if [ "$AVAILABLE_SPACE" -lt "$REQUIRED_SPACE" ]; then
        echo "ERROR: Still insufficient disk space after cleanup!"
        echo "Available: $(($AVAILABLE_SPACE / 1024)) MB"
        echo "Required: $(($REQUIRED_SPACE / 1024)) MB"
        echo ""
        echo "Manual cleanup suggestions:"
        echo "1. Check disk usage: df -h"
        echo "2. Find large files: du -h . | sort -hr | head -10"
        echo "3. Clear system temp: rm -rf /tmp/*"
        echo "4. Clear pip cache: pip cache purge"
        echo "5. Remove old kernels if on Linux"
        exit 1
    else
        echo "Success! Disk space freed up. Continuing build..."
        echo "New available space: $(($AVAILABLE_SPACE / 1024)) MB"
    fi
fi

echo "Disk space check passed. Available: $(($AVAILABLE_SPACE / 1024)) MB"

# Additional cleanup before build
echo "Performing additional cleanup..."
rm -rf __pycache__/ */__pycache__/ 2>/dev/null || true
find . -name "*.pyc" -delete 2>/dev/null || true
find . -name "*.pyo" -delete 2>/dev/null || true

# Build the application with disk-space-optimized settings
echo "Building application with PyInstaller (disk-optimized mode)..."

# Clean up before starting build
echo "Performing pre-build cleanup..."
rm -rf build/ dist/ __pycache__/ */__pycache__/ 2>/dev/null || true
find . -name "*.pyc" -delete 2>/dev/null || true
find . -name "*.pyo" -delete 2>/dev/null || true

# Check disk space again before build
AVAILABLE_SPACE=$(df . | tail -1 | awk '{print $4}')
echo "Available disk space before build: $(($AVAILABLE_SPACE / 1024)) MB"

# Build the application in one step to avoid conflicts
echo "Building application with PyInstaller..."
pyinstaller --clean --noconfirm gangwar.spec

<<<<<<< HEAD
pyinstaller --clean --distpath bin gangwar.spec
=======
# Final cleanup
echo "Performing final cleanup..."
rm -rf build/ 2>/dev/null || true
>>>>>>> f4bca7e5

# Set permissions to ensure directories can be deleted
chmod -R u+rwx build 2>/dev/null || true
chmod -R u+rwx bin 2>/dev/null || true

# Generate environment variables file
echo "Generating environment variables file..."
python3 scripts/generate_env.py

# Check if build was successful
<<<<<<< HEAD
if [ -f "bin/gangwar" ] || [ -f "bin/gangwar.exe" ]; then
    echo "Build successful! Files created in bin/ directory:"
    ls -la bin/

    # Make the executable runnable
    if [ -f "bin/gangwar" ]; then
        chmod +x bin/gangwar
        echo "Made executable runnable: ./bin/gangwar"
    fi

    if [ -f "bin/gangwar.exe" ]; then
        chmod +x bin/gangwar.exe
        echo "Made executable runnable: ./bin/gangwar.exe"
=======
if [ -f "dist/gangwar/gangwar" ] || [ -f "dist/gangwar/gangwar.exe" ]; then
    echo "Build successful! Files created in dist/ directory:"
    ls -la dist/gangwar/

    # Make the executable runnable
    if [ -f "dist/gangwar/gangwar" ]; then
        chmod +x dist/gangwar/gangwar
        echo "Made executable runnable: ./dist/gangwar/gangwar"
    fi

    if [ -f "dist/gangwar/gangwar.exe" ]; then
        chmod +x dist/gangwar/gangwar.exe
        echo "Made executable runnable: ./dist/gangwar/gangwar.exe"
>>>>>>> f4bca7e5
    fi

    echo ""
    echo "To run the application:"
<<<<<<< HEAD
    echo "./bin/gangwar"
    echo "or"
    echo "./bin/gangwar.exe  (on Windows)"
=======
    echo "./dist/gangwar/gangwar"
    echo "or"
    echo "./dist/gangwar/gangwar.exe  (on Windows)"
>>>>>>> f4bca7e5
    echo ""
    echo "The executable is standalone and requires no external Python installation or libraries."
    echo ""
    echo "For PythonAnywhere deployment:"
<<<<<<< HEAD
    echo "Upload the contents of the bin/ directory to PythonAnywhere"
=======
    echo "Upload the contents of the dist/gangwar/ directory to PythonAnywhere"
>>>>>>> f4bca7e5
    echo "Use pythonanywhere.py as your WSGI application file"
else
    echo "Build failed! Check the output above for errors."
    exit 1
fi<|MERGE_RESOLUTION|>--- conflicted
+++ resolved
@@ -356,13 +356,9 @@
 echo "Building application with PyInstaller..."
 pyinstaller --clean --noconfirm gangwar.spec
 
-<<<<<<< HEAD
-pyinstaller --clean --distpath bin gangwar.spec
-=======
 # Final cleanup
 echo "Performing final cleanup..."
 rm -rf build/ 2>/dev/null || true
->>>>>>> f4bca7e5
 
 # Set permissions to ensure directories can be deleted
 chmod -R u+rwx build 2>/dev/null || true
@@ -373,21 +369,6 @@
 python3 scripts/generate_env.py
 
 # Check if build was successful
-<<<<<<< HEAD
-if [ -f "bin/gangwar" ] || [ -f "bin/gangwar.exe" ]; then
-    echo "Build successful! Files created in bin/ directory:"
-    ls -la bin/
-
-    # Make the executable runnable
-    if [ -f "bin/gangwar" ]; then
-        chmod +x bin/gangwar
-        echo "Made executable runnable: ./bin/gangwar"
-    fi
-
-    if [ -f "bin/gangwar.exe" ]; then
-        chmod +x bin/gangwar.exe
-        echo "Made executable runnable: ./bin/gangwar.exe"
-=======
 if [ -f "dist/gangwar/gangwar" ] || [ -f "dist/gangwar/gangwar.exe" ]; then
     echo "Build successful! Files created in dist/ directory:"
     ls -la dist/gangwar/
@@ -401,29 +382,18 @@
     if [ -f "dist/gangwar/gangwar.exe" ]; then
         chmod +x dist/gangwar/gangwar.exe
         echo "Made executable runnable: ./dist/gangwar/gangwar.exe"
->>>>>>> f4bca7e5
     fi
 
     echo ""
     echo "To run the application:"
-<<<<<<< HEAD
-    echo "./bin/gangwar"
-    echo "or"
-    echo "./bin/gangwar.exe  (on Windows)"
-=======
     echo "./dist/gangwar/gangwar"
     echo "or"
     echo "./dist/gangwar/gangwar.exe  (on Windows)"
->>>>>>> f4bca7e5
     echo ""
     echo "The executable is standalone and requires no external Python installation or libraries."
     echo ""
     echo "For PythonAnywhere deployment:"
-<<<<<<< HEAD
-    echo "Upload the contents of the bin/ directory to PythonAnywhere"
-=======
     echo "Upload the contents of the dist/gangwar/ directory to PythonAnywhere"
->>>>>>> f4bca7e5
     echo "Use pythonanywhere.py as your WSGI application file"
 else
     echo "Build failed! Check the output above for errors."
